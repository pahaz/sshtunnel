--- conflicted
+++ resolved
@@ -1177,8 +1177,6 @@
             self.assertTrue(any('0 keys loaded from agent' in l) for l in
                             self.sshtunnel_log_messages['info'])
 
-<<<<<<< HEAD
-=======
         tmp_dir = tempfile.mkdtemp()
         try:
             shutil.copy(get_test_data_path(PKEY_FILE),
@@ -1196,7 +1194,6 @@
         finally:
             shutil.rmtree(tmp_dir)
 
->>>>>>> 2d5f7d35
 
 class AuxiliaryTest(unittest.TestCase):
     """ Set of tests that do not need the mock SSH server or logger """
